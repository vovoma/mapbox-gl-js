--- conflicted
+++ resolved
@@ -24,14 +24,9 @@
     "dox": "^0.6.1",
     "doxme": "^1.4.2",
     "istanbul": "~0.2.11",
-<<<<<<< HEAD
-    "jshint": "^2.5.0",
-    "mapbox-gl-styles": "git+https://github.com/mapbox/mapbox-gl-styles.git#mb-pages",
+    "coveralls": "~2.10.0",
+    "mapbox-gl-styles": "git+https://github.com/mapbox/mapbox-gl-styles.git#v7",
     "tape": "^2.12.1"
-=======
-    "coveralls": "~2.10.0",
-    "mapbox-gl-styles": "git+https://github.com/mapbox/mapbox-gl-styles.git#v7"
->>>>>>> 84d50608
   },
   "dependencies": {
     "csscolorparser": "~1.0.2",
