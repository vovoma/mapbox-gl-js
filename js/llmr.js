'use strict';

<<<<<<< HEAD
exports.Map = require('./map.js');
exports.evented = require('./evented.js');
exports.chroma = require('./lib/chroma.js');
exports.util = require('./util.js');
=======
if (typeof window === 'undefined') {
    require('./worker/worker.js');
} else {
    exports.Map = require('./ui/map.js');
    exports.Style = require('./style/style.js');
    exports.StyleLayer = require('./style/stylelayer.js');
    exports.evented = require('./lib/evented.js');
    exports.chroma = require('./lib/chroma.js');
    exports.util = require('./util/util.js');
}
>>>>>>> aa0b6e9c
<|MERGE_RESOLUTION|>--- conflicted
+++ resolved
@@ -1,19 +1,10 @@
 'use strict';
 
-<<<<<<< HEAD
-exports.Map = require('./map.js');
-exports.evented = require('./evented.js');
-exports.chroma = require('./lib/chroma.js');
-exports.util = require('./util.js');
-=======
 if (typeof window === 'undefined') {
     require('./worker/worker.js');
 } else {
     exports.Map = require('./ui/map.js');
-    exports.Style = require('./style/style.js');
-    exports.StyleLayer = require('./style/stylelayer.js');
     exports.evented = require('./lib/evented.js');
     exports.chroma = require('./lib/chroma.js');
     exports.util = require('./util/util.js');
-}
->>>>>>> aa0b6e9c
+}